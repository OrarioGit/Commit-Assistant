--- conflicted
+++ resolved
@@ -8,8 +8,4 @@
 from .update import update
 from .upgrade import upgrade
 
-<<<<<<< HEAD
-__all__ = ["commit", "install", "config", "summary", "update", "style"]
-=======
-__all__ = ["commit", "install", "config", "summary", "update", "style", "upgrade"]
->>>>>>> a6d2fc69
+__all__ = ["commit", "install", "config", "summary", "update", "style", "upgrade"]