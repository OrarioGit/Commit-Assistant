--- conflicted
+++ resolved
@@ -19,11 +19,7 @@
 
 class ProjectInfo:
     NAME: str = "commit-assistant"
-<<<<<<< HEAD
-    VERSION: str = "0.1.6"
-=======
     VERSION: str = "0.1.7"
->>>>>>> a6d2fc69
     DESCRIPTION: str = "Commit Assistant - 一個幫助你更好寫 commit message 的 CLI 工具"
     PYTHON_REQUIRES: str = ">=3.9"
     LICENSE: str = "Apache-2.0"
@@ -39,11 +35,8 @@
         TOMLI = "tomli>=2.2.1"
         TOMLW = "tomli-w>=1.2.0"
         YAML = "PyYAML>=6.0.2"
-<<<<<<< HEAD
-=======
         REQUEST = "requests>=2.32.3"
         PACKAGING = "packaging>=24.2"
->>>>>>> a6d2fc69
 
     # 專案開發的相依套件
     # 僅有開發時才需要的套件
@@ -52,8 +45,6 @@
         PYTEST = "pytest>=8.3.4"
         PYTEST_COV = "pytest-cov>=6.0.0"
         YAML_TYPE = "types-PyYAML>=6.0.12.20241230"
-<<<<<<< HEAD
-=======
         REQUEST_TYPE = "types-requests>=2.32.0.20241016"
         FREEZEGUN = "freezegun>=1.5.1"
 
@@ -62,7 +53,6 @@
 
     # 專案GitHub的Release Tag URL
     RELEASE_TAG_URL = "https://api.github.com/repos/OrarioGit/Commit-Assistant/tags"
->>>>>>> a6d2fc69
 
     # 專案的package路徑
     PACKAGE_PATH = "src"
