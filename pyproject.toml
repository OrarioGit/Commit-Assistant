[tool.setuptools.package-data]
commit_assistant = [
    "resources/**/*",
    "resources/hooks/*",
    "resources/config/*",
    "resources/config/.commit-assistant-config",
    "resources/styles/**/*",
]

[tool.setuptools.packages.find]
where = [
    "src",
]
include = [
    "commit_assistant*",
]

[tool.pytest.ini_options]
addopts = "--cov=commit_assistant --cov-branch --cov-report=term-missing --cov-report=html --cov-report=xml -v"

[tool.coverage.run]
source = [
    "commit-assistant",
]
omit = [
    "tests/*",
    "*/__init__.py",
]

[tool.coverage.report]
fail_under = 90
exclude_lines = [
    "pragma: no cover",
    "def __repr__",
    "if TYPE_CHECKING",
    "if __name__ == '__main__'",
]

[build-system]
requires = [
    "setuptools>=45",
    "wheel",
]
build-backend = "setuptools.build_meta"

[project]
name = "commit-assistant"
<<<<<<< HEAD
version = "0.1.5"
=======
version = "0.1.6"
>>>>>>> 8fe96955
description = "Commit Assistant - 一個幫助你更好寫 commit message 的 CLI 工具"
requires-python = ">=3.9"
dependencies = [
    "click>=8.0.0",
    "python-dotenv>=1.0.1",
    "google-generativeai>=0.8.4",
    "questionary>=2.1.0",
    "rich>=13.9.4",
    "pyperclip>=1.9.0",
    "tomli>=2.2.1",
    "tomli-w>=1.2.0",
    "PyYAML>=6.0.2",
]

[project.optional-dependencies]
dev = [
    "pre-commit>=4.1.0",
    "pytest>=8.3.4",
    "pytest-cov>=6.0.0",
    "types-PyYAML>=6.0.12.20241230",
]

[project.license]
text = "Apache-2.0"

[project.scripts]
commit-assistant = "commit_assistant.cli:cli"
cmt-a = "commit_assistant.cli:cli"<|MERGE_RESOLUTION|>--- conflicted
+++ resolved
@@ -45,11 +45,7 @@
 
 [project]
 name = "commit-assistant"
-<<<<<<< HEAD
-version = "0.1.5"
-=======
 version = "0.1.6"
->>>>>>> 8fe96955
 description = "Commit Assistant - 一個幫助你更好寫 commit message 的 CLI 工具"
 requires-python = ">=3.9"
 dependencies = [
