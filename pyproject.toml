--- conflicted
+++ resolved
@@ -45,11 +45,7 @@
 
 [project]
 name = "commit-assistant"
-<<<<<<< HEAD
-version = "0.1.7"
-=======
 version = "0.1.8"
->>>>>>> 3f19bd82
 description = "Commit Assistant - 一個幫助你更好寫 commit message 的 CLI 工具"
 requires-python = ">=3.9"
 dependencies = [
